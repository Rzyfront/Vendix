import { Component, OnInit } from '@angular/core';
import { CommonModule } from '@angular/common';
import {
  TableComponent,
  TableColumn,
  TableAction,
} from '../../../../../shared/components/table/table.component';
import { ButtonComponent } from '../../../../../shared/components/button/button.component';
import { ModalComponent } from '../../../../../shared/components/modal/modal.component';
import { OrdersService } from '../services/orders.service';
import { SalesOrder } from '../interfaces/order.interface';

@Component({
  selector: 'app-orders-list',
  standalone: true,
  imports: [CommonModule, TableComponent, ButtonComponent, ModalComponent],
  template: `
    <div class="p-6">
<<<<<<< HEAD
      <div class="mb-6">
        <h1 class="text-3xl font-bold text-gray-900 mb-2">Lista de Pedidos</h1>
        <p class="text-gray-600">
          Ver y gestionar todos los pedidos de clientes
        </p>
      </div>

      <div class="bg-white rounded-lg shadow-sm border p-8">
        <div class="text-center">
          <div
            class="inline-flex items-center justify-center w-16 h-16 bg-green-100 rounded-full mb-4"
          >
            <svg
              class="w-8 h-8 text-green-600"
              fill="none"
              stroke="currentColor"
              viewBox="0 0 24 24"
            >
              <path
                stroke-linecap="round"
                stroke-linejoin="round"
                stroke-width="2"
                d="M9 5H7a2 2 0 00-2 2v12a2 2 0 002 2h10a2 2 0 002-2V7a2 2 0 00-2-2h-2M9 5a2 2 0 002 2h2a2 2 0 002-2M9 5a2 2 0 012-2h2a2 2 0 012 2m-3 7h3m-3 4h3m-6-4h.01M9 16h.01"
              ></path>
            </svg>
          </div>
          <h2 class="text-xl font-semibold text-gray-900 mb-2">
            Gestión de Pedidos
          </h2>
          <p class="text-gray-600 max-w-md mx-auto">
            La gestión de lista de pedidos está en desarrollo. Podrás ver,
            filtrar y gestionar todos los pedidos aquí.
=======
      <div class="mb-6 flex justify-between items-center">
        <div>
          <h1 class="text-3xl font-bold text-gray-900 mb-2">Sales Orders</h1>
          <p class="text-gray-600">Manage customer orders and fulfillment</p>
        </div>
        <app-button (clicked)="openCreateOrderModal()" variant="primary">
          <span slot="icon">+</span> Create Order
        </app-button>
      </div>

      <app-table
        [data]="orders"
        [columns]="columns"
        [actions]="actions"
        [loading]="loading"
        (sort)="onSort($event)"
        (rowClick)="viewOrder($event)"
      ></app-table>

      <!-- Create Order Modal -->
      <app-modal
        [(isOpen)]="showCreateModal"
        title="Create Sales Order"
        size="lg"
        (closed)="closeCreateModal()"
      >
        <div class="space-y-4">
          <p>Create order functionality will be implemented here.</p>
          <p>
            This will include customer selection, product selection, and order
            details.
>>>>>>> 49292ed4
          </p>
        </div>
        <div slot="footer" class="flex justify-end space-x-2">
          <app-button (clicked)="closeCreateModal()" variant="ghost"
            >Cancel</app-button
          >
          <app-button (clicked)="createOrder()" variant="primary"
            >Create Order</app-button
          >
        </div>
      </app-modal>
    </div>
  `,
  styles: [
    `
      :host {
        display: block;
        width: 100%;
      }
    `,
  ],
})
export class OrdersListComponent implements OnInit {
  orders: SalesOrder[] = [];
  loading = false;
  showCreateModal = false;

  columns: TableColumn[] = [
    {
      key: 'orderNumber',
      label: 'Order #',
      sortable: true,
      width: '120px',
    },
    {
      key: 'customer.name',
      label: 'Customer',
      sortable: true,
    },
    {
      key: 'totalAmount',
      label: 'Total',
      sortable: true,
      align: 'right',
      width: '120px',
      transform: (value: number) => `$${value.toFixed(2)}`,
    },
    {
      key: 'status',
      label: 'Status',
      sortable: true,
      width: '120px',
      badge: true,
      badgeConfig: {
        type: 'status',
        size: 'sm',
      },
      transform: (value: string) =>
        value.charAt(0) + value.slice(1).toLowerCase(),
    },
    {
      key: 'createdAt',
      label: 'Created',
      sortable: true,
      width: '150px',
      transform: (value: string) => new Date(value).toLocaleDateString(),
    },
  ];

  actions: TableAction[] = [
    {
      label: 'View',
      icon: '👁️',
      action: (order: SalesOrder) => this.viewOrder(order),
      variant: 'ghost',
    },
    {
      label: 'Edit',
      icon: '✏️',
      action: (order: SalesOrder) => this.editOrder(order),
      variant: 'ghost',
      disabled: (order: SalesOrder) => order.status === 'CANCELLED',
    },
    {
      label: 'Delete',
      icon: '🗑️',
      action: (order: SalesOrder) => this.deleteOrder(order),
      variant: 'danger',
      disabled: (order: SalesOrder) => order.status !== 'PENDING',
    },
  ];

  constructor(private ordersService: OrdersService) {}

  ngOnInit() {
    this.loadOrders();
  }

  loadOrders() {
    this.loading = true;
    this.ordersService.getSalesOrders().subscribe({
      next: (response) => {
        this.orders = response.data;
        this.loading = false;
      },
      error: (error) => {
        console.error('Error loading orders:', error);
        this.loading = false;
      },
    });
  }

  onSort(event: { column: string; direction: 'asc' | 'desc' | null }) {
    console.log('Sort:', event);
    // Implement sorting logic
  }

  viewOrder(order: SalesOrder) {
    console.log('View order:', order);
    // Navigate to order details
  }

  editOrder(order: SalesOrder) {
    console.log('Edit order:', order);
    // Open edit modal
  }

  deleteOrder(order: SalesOrder) {
    console.log('Delete order:', order);
    // Show confirmation dialog
  }

  openCreateOrderModal() {
    this.showCreateModal = true;
  }

  closeCreateModal() {
    this.showCreateModal = false;
  }

  createOrder() {
    console.log('Creating order...');
    // Implement create order logic
    this.closeCreateModal();
  }
}<|MERGE_RESOLUTION|>--- conflicted
+++ resolved
@@ -16,7 +16,6 @@
   imports: [CommonModule, TableComponent, ButtonComponent, ModalComponent],
   template: `
     <div class="p-6">
-<<<<<<< HEAD
       <div class="mb-6">
         <h1 class="text-3xl font-bold text-gray-900 mb-2">Lista de Pedidos</h1>
         <p class="text-gray-600">
@@ -49,39 +48,6 @@
           <p class="text-gray-600 max-w-md mx-auto">
             La gestión de lista de pedidos está en desarrollo. Podrás ver,
             filtrar y gestionar todos los pedidos aquí.
-=======
-      <div class="mb-6 flex justify-between items-center">
-        <div>
-          <h1 class="text-3xl font-bold text-gray-900 mb-2">Sales Orders</h1>
-          <p class="text-gray-600">Manage customer orders and fulfillment</p>
-        </div>
-        <app-button (clicked)="openCreateOrderModal()" variant="primary">
-          <span slot="icon">+</span> Create Order
-        </app-button>
-      </div>
-
-      <app-table
-        [data]="orders"
-        [columns]="columns"
-        [actions]="actions"
-        [loading]="loading"
-        (sort)="onSort($event)"
-        (rowClick)="viewOrder($event)"
-      ></app-table>
-
-      <!-- Create Order Modal -->
-      <app-modal
-        [(isOpen)]="showCreateModal"
-        title="Create Sales Order"
-        size="lg"
-        (closed)="closeCreateModal()"
-      >
-        <div class="space-y-4">
-          <p>Create order functionality will be implemented here.</p>
-          <p>
-            This will include customer selection, product selection, and order
-            details.
->>>>>>> 49292ed4
           </p>
         </div>
         <div slot="footer" class="flex justify-end space-x-2">
@@ -104,127 +70,4 @@
     `,
   ],
 })
-export class OrdersListComponent implements OnInit {
-  orders: SalesOrder[] = [];
-  loading = false;
-  showCreateModal = false;
-
-  columns: TableColumn[] = [
-    {
-      key: 'orderNumber',
-      label: 'Order #',
-      sortable: true,
-      width: '120px',
-    },
-    {
-      key: 'customer.name',
-      label: 'Customer',
-      sortable: true,
-    },
-    {
-      key: 'totalAmount',
-      label: 'Total',
-      sortable: true,
-      align: 'right',
-      width: '120px',
-      transform: (value: number) => `$${value.toFixed(2)}`,
-    },
-    {
-      key: 'status',
-      label: 'Status',
-      sortable: true,
-      width: '120px',
-      badge: true,
-      badgeConfig: {
-        type: 'status',
-        size: 'sm',
-      },
-      transform: (value: string) =>
-        value.charAt(0) + value.slice(1).toLowerCase(),
-    },
-    {
-      key: 'createdAt',
-      label: 'Created',
-      sortable: true,
-      width: '150px',
-      transform: (value: string) => new Date(value).toLocaleDateString(),
-    },
-  ];
-
-  actions: TableAction[] = [
-    {
-      label: 'View',
-      icon: '👁️',
-      action: (order: SalesOrder) => this.viewOrder(order),
-      variant: 'ghost',
-    },
-    {
-      label: 'Edit',
-      icon: '✏️',
-      action: (order: SalesOrder) => this.editOrder(order),
-      variant: 'ghost',
-      disabled: (order: SalesOrder) => order.status === 'CANCELLED',
-    },
-    {
-      label: 'Delete',
-      icon: '🗑️',
-      action: (order: SalesOrder) => this.deleteOrder(order),
-      variant: 'danger',
-      disabled: (order: SalesOrder) => order.status !== 'PENDING',
-    },
-  ];
-
-  constructor(private ordersService: OrdersService) {}
-
-  ngOnInit() {
-    this.loadOrders();
-  }
-
-  loadOrders() {
-    this.loading = true;
-    this.ordersService.getSalesOrders().subscribe({
-      next: (response) => {
-        this.orders = response.data;
-        this.loading = false;
-      },
-      error: (error) => {
-        console.error('Error loading orders:', error);
-        this.loading = false;
-      },
-    });
-  }
-
-  onSort(event: { column: string; direction: 'asc' | 'desc' | null }) {
-    console.log('Sort:', event);
-    // Implement sorting logic
-  }
-
-  viewOrder(order: SalesOrder) {
-    console.log('View order:', order);
-    // Navigate to order details
-  }
-
-  editOrder(order: SalesOrder) {
-    console.log('Edit order:', order);
-    // Open edit modal
-  }
-
-  deleteOrder(order: SalesOrder) {
-    console.log('Delete order:', order);
-    // Show confirmation dialog
-  }
-
-  openCreateOrderModal() {
-    this.showCreateModal = true;
-  }
-
-  closeCreateModal() {
-    this.showCreateModal = false;
-  }
-
-  createOrder() {
-    console.log('Creating order...');
-    // Implement create order logic
-    this.closeCreateModal();
-  }
-}+export class OrdersListComponent {}