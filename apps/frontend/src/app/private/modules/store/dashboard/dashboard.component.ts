import { Component, OnInit, OnDestroy } from '@angular/core';
import { CommonModule } from '@angular/common';
import { ActivatedRoute } from '@angular/router';
import {
  StoreDashboardService,
  StoreDashboardStats,
} from './services/store-dashboard.service';
import { Subject } from 'rxjs';
import { takeUntil } from 'rxjs/operators';
import { StatsComponent } from '../../../../shared/components';

@Component({
  selector: 'app-store-dashboard',
  standalone: true,
  imports: [CommonModule, StatsComponent],
  template: `
    <div class="space-y-6">
      <div *ngIf="loading" class="flex items-center justify-center h-64">
        <div
          class="animate-spin rounded-full h-12 w-12 border-b-2 border-primary"
        ></div>
      </div>

      <div *ngIf="!loading">
        <!-- Stats Cards -->
<<<<<<< HEAD
        <div class="grid grid-cols-1 md:grid-cols-2 lg:grid-cols-4 gap-6 mb-6">
          <div class="bg-white rounded-lg shadow-sm p-6 border border-gray-200">
            <div class="flex items-center justify-between mb-4">
              <div
                class="w-12 h-12 rounded-lg flex items-center justify-center bg-green-100"
              >
                <i class="fas fa-box text-xl text-green-600"></i>
              </div>
              <span
                class="text-sm font-medium"
                [ngStyle]="{
                  color: getGrowthColor(dashboardStats?.productsGrowth),
                }"
              >
                {{ formatGrowth(dashboardStats?.productsGrowth) }}
              </span>
            </div>
            <h3 class="text-sm font-medium text-gray-600">
              Total de Productos
            </h3>
            <p class="text-3xl font-bold mt-2 text-gray-900">
              {{ getTotalProducts() }}
            </p>
          </div>

          <div class="bg-white rounded-lg shadow-sm p-6 border border-gray-200">
            <div class="flex items-center justify-between mb-4">
              <div
                class="w-12 h-12 rounded-lg flex items-center justify-center bg-green-100"
              >
                <i class="fas fa-users text-xl text-green-600"></i>
              </div>
              <span
                class="text-sm font-medium"
                [ngStyle]="{
                  color: getGrowthColor(dashboardStats?.customersGrowth),
                }"
              >
                {{ formatGrowth(dashboardStats?.customersGrowth) }}
              </span>
            </div>
            <h3 class="text-sm font-medium text-gray-600">Total de Clientes</h3>
            <p class="text-3xl font-bold mt-2 text-gray-900">
              {{ getTotalCustomers() }}
            </p>
          </div>

          <div class="bg-white rounded-lg shadow-sm p-6 border border-gray-200">
            <div class="flex items-center justify-between mb-4">
              <div
                class="w-12 h-12 rounded-lg flex items-center justify-center bg-green-100"
              >
                <i class="fas fa-shopping-cart text-xl text-green-600"></i>
              </div>
              <span
                class="text-sm font-medium"
                [ngStyle]="{
                  color: getGrowthColor(dashboardStats?.ordersGrowth),
                }"
              >
                {{ formatGrowth(dashboardStats?.ordersGrowth) }}
              </span>
            </div>
            <h3 class="text-sm font-medium text-gray-600">Órdenes Mensuales</h3>
            <p class="text-3xl font-bold mt-2 text-gray-900">
              {{ getMonthlyOrders() }}
            </p>
          </div>

          <div class="bg-white rounded-lg shadow-sm p-6 border border-gray-200">
            <div class="flex items-center justify-between mb-4">
              <div
                class="w-12 h-12 rounded-lg flex items-center justify-center bg-green-100"
              >
                <i class="fas fa-dollar-sign text-xl text-green-600"></i>
              </div>
              <span
                class="text-sm font-medium"
                [ngStyle]="{
                  color: getGrowthColor(dashboardStats?.revenueGrowth),
                }"
              >
                {{ formatGrowth(dashboardStats?.revenueGrowth) }}
              </span>
            </div>
            <h3 class="text-sm font-medium text-gray-600">
              Ingresos Mensuales
            </h3>
            <p class="text-3xl font-bold mt-2 text-gray-900">
              $ {{ getMonthlyRevenue() }}
            </p>
          </div>
=======
        <div class="grid grid-cols-4 gap-2 md:gap-4 lg:gap-6 mb-6">
          <app-stats
            title="Total de Productos"
            [value]="getTotalProducts()"
            [smallText]="formatGrowth(dashboardStats?.productsGrowth)"
            iconName="package"
            iconBgColor="bg-green-100"
            iconColor="text-green-600"
          ></app-stats>

          <app-stats
            title="Total de Clientes"
            [value]="getTotalCustomers()"
            [smallText]="formatGrowth(dashboardStats?.customersGrowth)"
            iconName="users"
            iconBgColor="bg-blue-100"
            iconColor="text-blue-600"
          ></app-stats>

          <app-stats
            title="Órdenes Mensuales"
            [value]="getMonthlyOrders()"
            [smallText]="formatGrowth(dashboardStats?.ordersGrowth)"
            iconName="shopping-cart"
            iconBgColor="bg-orange-100"
            iconColor="text-orange-600"
          ></app-stats>

          <app-stats
            title="Ingresos Mensuales"
            [value]="'$ ' + getMonthlyRevenue()"
            [smallText]="formatGrowth(dashboardStats?.revenueGrowth)"
            iconName="dollar-sign"
            iconBgColor="bg-emerald-100"
            iconColor="text-emerald-600"
          ></app-stats>
>>>>>>> 16d2931b
        </div>

        <!-- Recent Activity -->
        <div class="bg-white rounded-lg shadow-sm border border-gray-200">
          <div class="px-6 py-4 border-b border-gray-200">
            <h2 class="text-lg font-semibold text-gray-900">
              Órdenes Recientes
            </h2>
          </div>
          <div class="p-6">
            <div *ngIf="hasRecentOrders()" class="space-y-4">
              <div
                class="flex items-start gap-4"
                *ngFor="let order of recentOrders"
              >
                <div
                  class="w-10 h-10 rounded-full flex items-center justify-center flex-shrink-0 bg-green-100"
                >
                  <i class="fas fa-shopping-cart text-green-600"></i>
                </div>
                <div class="flex-1">
                  <p class="text-sm font-medium text-gray-900">
                    Pedido #{{ order.id }}
                  </p>
                  <p class="text-sm text-gray-600">
                    {{ order.customerName }} - {{ order.items }} ítems
                  </p>
                  <p class="text-sm font-medium text-green-600">
                    $ {{ order.amount }}
                  </p>
                  <p class="text-xs text-gray-400 mt-1">
                    {{ order.timestamp | date: 'short' }}
                  </p>
                </div>
                <div class="flex-shrink-0">
                  <span
                    class="px-2 py-1 text-xs rounded-full"
                    [ngClass]="getStatusClass(order.status)"
                  >
                    {{ order.status | titlecase }}
                  </span>
                </div>
              </div>
            </div>
            <div *ngIf="!hasRecentOrders()" class="text-center text-gray-500">
              No se encontraron órdenes recientes
            </div>
          </div>
        </div>
      </div>
    </div>
  `,
  styles: [
    `
      .status-pending {
        background-color: #fef3c7;
        color: #92400e;
      }
      .status-processing {
        background-color: #dbeafe;
        color: #1e40af;
      }
      .status-shipped {
        background-color: #e0e7ff;
        color: #3730a3;
      }
      .status-delivered {
        background-color: #d1fae5;
        color: #065f46;
      }
      .status-cancelled {
        background-color: #fee2e2;
        color: #991b1b;
      }
    `,
  ],
})
export class DashboardComponent implements OnInit, OnDestroy {
  dashboardStats: StoreDashboardStats | null = null;
  loading = true;
  storeId: string | null = null;
  private destroy$ = new Subject<void>();

  constructor(
    private route: ActivatedRoute,
    private storeDashboardService: StoreDashboardService,
  ) { }

  ngOnInit(): void {
    const id = this.route.parent?.snapshot.paramMap.get('id');
    this.storeId = id || null;
    if (this.storeId) {
      this.loadDashboardStats();
    } else {
      this.loading = false;
    }
  }

  ngOnDestroy(): void {
    this.destroy$.next();
    this.destroy$.complete();
  }

  loadDashboardStats(): void {
    if (!this.storeId) return;

    this.storeDashboardService
      .getDashboardStats(this.storeId)
      .pipe(takeUntil(this.destroy$))
      .subscribe({
        next: (stats: StoreDashboardStats) => {
          this.dashboardStats = stats;
          this.loading = false;
        },
        error: (error: any) => {
          console.error('Error loading dashboard stats:', error);
          this.loading = false;
        },
      });
  }

  getTotalProducts(): number {
    return this.dashboardStats?.totalProducts || 0;
  }

  getTotalCustomers(): number {
    return this.dashboardStats?.totalCustomers || 0;
  }

  getMonthlyOrders(): number {
    return this.dashboardStats?.monthlyOrders || 0;
  }

  getMonthlyRevenue(): number {
    return this.dashboardStats?.monthlyRevenue || 0;
  }

  hasRecentOrders(): boolean {
    return !!(
      this.dashboardStats?.recentOrders &&
      this.dashboardStats.recentOrders.length > 0
    );
  }

  get recentOrders() {
    return this.dashboardStats?.recentOrders || [];
  }

  getGrowthColor(growth?: number): string {
    if (!growth) return '#6B7280';
    return growth > 0 ? '#10B981' : '#EF4444';
  }

  formatGrowth(growth?: number): string {
    if (!growth) return '0%';
    return (growth > 0 ? '+' : '') + growth + '%';
  }

  getStatusClass(status: string): string {
    return 'status-' + status.toLowerCase();
  }
}<|MERGE_RESOLUTION|>--- conflicted
+++ resolved
@@ -23,100 +23,7 @@
 
       <div *ngIf="!loading">
         <!-- Stats Cards -->
-<<<<<<< HEAD
-        <div class="grid grid-cols-1 md:grid-cols-2 lg:grid-cols-4 gap-6 mb-6">
-          <div class="bg-white rounded-lg shadow-sm p-6 border border-gray-200">
-            <div class="flex items-center justify-between mb-4">
-              <div
-                class="w-12 h-12 rounded-lg flex items-center justify-center bg-green-100"
-              >
-                <i class="fas fa-box text-xl text-green-600"></i>
-              </div>
-              <span
-                class="text-sm font-medium"
-                [ngStyle]="{
-                  color: getGrowthColor(dashboardStats?.productsGrowth),
-                }"
-              >
-                {{ formatGrowth(dashboardStats?.productsGrowth) }}
-              </span>
-            </div>
-            <h3 class="text-sm font-medium text-gray-600">
-              Total de Productos
-            </h3>
-            <p class="text-3xl font-bold mt-2 text-gray-900">
-              {{ getTotalProducts() }}
-            </p>
-          </div>
-
-          <div class="bg-white rounded-lg shadow-sm p-6 border border-gray-200">
-            <div class="flex items-center justify-between mb-4">
-              <div
-                class="w-12 h-12 rounded-lg flex items-center justify-center bg-green-100"
-              >
-                <i class="fas fa-users text-xl text-green-600"></i>
-              </div>
-              <span
-                class="text-sm font-medium"
-                [ngStyle]="{
-                  color: getGrowthColor(dashboardStats?.customersGrowth),
-                }"
-              >
-                {{ formatGrowth(dashboardStats?.customersGrowth) }}
-              </span>
-            </div>
-            <h3 class="text-sm font-medium text-gray-600">Total de Clientes</h3>
-            <p class="text-3xl font-bold mt-2 text-gray-900">
-              {{ getTotalCustomers() }}
-            </p>
-          </div>
-
-          <div class="bg-white rounded-lg shadow-sm p-6 border border-gray-200">
-            <div class="flex items-center justify-between mb-4">
-              <div
-                class="w-12 h-12 rounded-lg flex items-center justify-center bg-green-100"
-              >
-                <i class="fas fa-shopping-cart text-xl text-green-600"></i>
-              </div>
-              <span
-                class="text-sm font-medium"
-                [ngStyle]="{
-                  color: getGrowthColor(dashboardStats?.ordersGrowth),
-                }"
-              >
-                {{ formatGrowth(dashboardStats?.ordersGrowth) }}
-              </span>
-            </div>
-            <h3 class="text-sm font-medium text-gray-600">Órdenes Mensuales</h3>
-            <p class="text-3xl font-bold mt-2 text-gray-900">
-              {{ getMonthlyOrders() }}
-            </p>
-          </div>
-
-          <div class="bg-white rounded-lg shadow-sm p-6 border border-gray-200">
-            <div class="flex items-center justify-between mb-4">
-              <div
-                class="w-12 h-12 rounded-lg flex items-center justify-center bg-green-100"
-              >
-                <i class="fas fa-dollar-sign text-xl text-green-600"></i>
-              </div>
-              <span
-                class="text-sm font-medium"
-                [ngStyle]="{
-                  color: getGrowthColor(dashboardStats?.revenueGrowth),
-                }"
-              >
-                {{ formatGrowth(dashboardStats?.revenueGrowth) }}
-              </span>
-            </div>
-            <h3 class="text-sm font-medium text-gray-600">
-              Ingresos Mensuales
-            </h3>
-            <p class="text-3xl font-bold mt-2 text-gray-900">
-              $ {{ getMonthlyRevenue() }}
-            </p>
-          </div>
-=======
+        <
         <div class="grid grid-cols-4 gap-2 md:gap-4 lg:gap-6 mb-6">
           <app-stats
             title="Total de Productos"
@@ -153,7 +60,6 @@
             iconBgColor="bg-emerald-100"
             iconColor="text-emerald-600"
           ></app-stats>
->>>>>>> 16d2931b
         </div>
 
         <!-- Recent Activity -->
@@ -240,7 +146,7 @@
   constructor(
     private route: ActivatedRoute,
     private storeDashboardService: StoreDashboardService,
-  ) { }
+  ) {}
 
   ngOnInit(): void {
     const id = this.route.parent?.snapshot.paramMap.get('id');
