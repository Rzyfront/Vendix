import { Component, OnInit, OnDestroy } from '@angular/core';
import { CommonModule } from '@angular/common';
import { ActivatedRoute } from '@angular/router';
import {
  StoreDashboardService,
  StoreDashboardStats,
} from './services/store-dashboard.service';
import { Subject } from 'rxjs';
import { takeUntil } from 'rxjs/operators';
import { StatsComponent } from '../../../../shared/components';

@Component({
  selector: 'app-store-dashboard',
  standalone: true,
  imports: [CommonModule, StatsComponent],
  template: `
    <div class="space-y-6">
      <div *ngIf="loading" class="flex items-center justify-center h-64">
        <div
          class="animate-spin rounded-full h-12 w-12 border-b-2 border-primary"
        ></div>
      </div>

      <div *ngIf="!loading">
        <!-- Stats Cards -->
<<<<<<< HEAD
        <
=======
>>>>>>> 268d88c2
        <div class="grid grid-cols-4 gap-2 md:gap-4 lg:gap-6 mb-6">
          <app-stats
            title="Total de Productos"
            [value]="getTotalProducts()"
            [smallText]="formatGrowth(dashboardStats?.productsGrowth)"
            iconName="package"
            iconBgColor="bg-green-100"
            iconColor="text-green-600"
          ></app-stats>

          <app-stats
            title="Total de Clientes"
            [value]="getTotalCustomers()"
            [smallText]="formatGrowth(dashboardStats?.customersGrowth)"
            iconName="users"
            iconBgColor="bg-blue-100"
            iconColor="text-blue-600"
          ></app-stats>

          <app-stats
            title="Órdenes Mensuales"
            [value]="getMonthlyOrders()"
            [smallText]="formatGrowth(dashboardStats?.ordersGrowth)"
            iconName="shopping-cart"
            iconBgColor="bg-orange-100"
            iconColor="text-orange-600"
          ></app-stats>

          <app-stats
            title="Ingresos Mensuales"
            [value]="'$ ' + getMonthlyRevenue()"
            [smallText]="formatGrowth(dashboardStats?.revenueGrowth)"
            iconName="dollar-sign"
            iconBgColor="bg-emerald-100"
            iconColor="text-emerald-600"
          ></app-stats>
        </div>

        <!-- Recent Activity -->
        <div class="bg-white rounded-lg shadow-sm border border-gray-200">
          <div class="px-6 py-4 border-b border-gray-200">
            <h2 class="text-lg font-semibold text-gray-900">
              Órdenes Recientes
            </h2>
          </div>
          <div class="p-6">
            <div *ngIf="hasRecentOrders()" class="space-y-4">
              <div
                class="flex items-start gap-4"
                *ngFor="let order of recentOrders"
              >
                <div
                  class="w-10 h-10 rounded-full flex items-center justify-center flex-shrink-0 bg-green-100"
                >
                  <i class="fas fa-shopping-cart text-green-600"></i>
                </div>
                <div class="flex-1">
                  <p class="text-sm font-medium text-gray-900">
                    Pedido #{{ order.id }}
                  </p>
                  <p class="text-sm text-gray-600">
                    {{ order.customerName }} - {{ order.items }} ítems
                  </p>
                  <p class="text-sm font-medium text-green-600">
                    $ {{ order.amount }}
                  </p>
                  <p class="text-xs text-gray-400 mt-1">
                    {{ order.timestamp | date: 'short' }}
                  </p>
                </div>
                <div class="flex-shrink-0">
                  <span
                    class="px-2 py-1 text-xs rounded-full"
                    [ngClass]="getStatusClass(order.status)"
                  >
                    {{ order.status | titlecase }}
                  </span>
                </div>
              </div>
            </div>
            <div *ngIf="!hasRecentOrders()" class="text-center text-gray-500">
              No se encontraron órdenes recientes
            </div>
          </div>
        </div>
      </div>
    </div>
  `,
  styles: [
    `
      .status-pending {
        background-color: #fef3c7;
        color: #92400e;
      }
      .status-processing {
        background-color: #dbeafe;
        color: #1e40af;
      }
      .status-shipped {
        background-color: #e0e7ff;
        color: #3730a3;
      }
      .status-delivered {
        background-color: #d1fae5;
        color: #065f46;
      }
      .status-cancelled {
        background-color: #fee2e2;
        color: #991b1b;
      }
    `,
  ],
})
export class DashboardComponent implements OnInit, OnDestroy {
  dashboardStats: StoreDashboardStats | null = null;
  loading = true;
  storeId: string | null = null;
  private destroy$ = new Subject<void>();

  constructor(
    private route: ActivatedRoute,
    private storeDashboardService: StoreDashboardService,
  ) { }

  ngOnInit(): void {
    const id = this.route.parent?.snapshot.paramMap.get('id');
    this.storeId = id || null;
    if (this.storeId) {
      this.loadDashboardStats();
    } else {
      this.loading = false;
    }
  }

  ngOnDestroy(): void {
    this.destroy$.next();
    this.destroy$.complete();
  }

  loadDashboardStats(): void {
    if (!this.storeId) return;

    this.storeDashboardService
      .getDashboardStats(this.storeId)
      .pipe(takeUntil(this.destroy$))
      .subscribe({
        next: (stats: StoreDashboardStats) => {
          this.dashboardStats = stats;
          this.loading = false;
        },
        error: (error: any) => {
          console.error('Error loading dashboard stats:', error);
          this.loading = false;
        },
      });
  }

  getTotalProducts(): number {
    return this.dashboardStats?.totalProducts || 0;
  }

  getTotalCustomers(): number {
    return this.dashboardStats?.totalCustomers || 0;
  }

  getMonthlyOrders(): number {
    return this.dashboardStats?.monthlyOrders || 0;
  }

  getMonthlyRevenue(): number {
    return this.dashboardStats?.monthlyRevenue || 0;
  }

  hasRecentOrders(): boolean {
    return !!(
      this.dashboardStats?.recentOrders &&
      this.dashboardStats.recentOrders.length > 0
    );
  }

  get recentOrders() {
    return this.dashboardStats?.recentOrders || [];
  }

  getGrowthColor(growth?: number): string {
    if (!growth) return '#6B7280';
    return growth > 0 ? '#10B981' : '#EF4444';
  }

  formatGrowth(growth?: number): string {
    if (!growth) return '0%';
    return (growth > 0 ? '+' : '') + growth + '%';
  }

  getStatusClass(status: string): string {
    return 'status-' + status.toLowerCase();
  }
}<|MERGE_RESOLUTION|>--- conflicted
+++ resolved
@@ -23,10 +23,7 @@
 
       <div *ngIf="!loading">
         <!-- Stats Cards -->
-<<<<<<< HEAD
         <
-=======
->>>>>>> 268d88c2
         <div class="grid grid-cols-4 gap-2 md:gap-4 lg:gap-6 mb-6">
           <app-stats
             title="Total de Productos"
