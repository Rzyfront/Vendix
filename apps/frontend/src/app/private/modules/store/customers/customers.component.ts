import { Component, OnInit, OnDestroy } from '@angular/core';
import { CommonModule } from '@angular/common';
import { Subject, takeUntil, finalize } from 'rxjs';
import { CustomerListComponent, CustomerModalComponent } from './components';
import { StatsComponent } from '../../../../shared/components/stats/stats.component';
import { CustomersService } from './services/customers.service';
import {
  Customer,
  CustomerStats,
  CreateCustomerRequest,
  UpdateCustomerRequest,
} from './models/customer.model';
import { ToastService, DialogService } from '../../../../shared/components';

@Component({
  selector: 'app-customers',
  standalone: true,
  imports: [
    CommonModule,
    StatsComponent,
    CustomerListComponent,
    CustomerModalComponent,
  ],
  template: `
<<<<<<< HEAD
    <div class="p-6">
=======
    <div class="w-full">
>>>>>>> 16d2931b
      <!-- Stats Grid -->
      <div class="grid grid-cols-4 gap-2 md:gap-4 lg:gap-6 mb-4 md:mb-6 lg:mb-8">
        <app-stats
          title="Total de Clientes"
          [value]="stats?.total_customers || 0"
          smallText="+12% vs last month"
          iconName="users"
          iconBgColor="bg-primary/10"
          iconColor="text-primary"
        ></app-stats>

        <app-stats
          title="Clientes Activos"
          [value]="stats?.active_customers || 0"
          smallText="+5% vs last month"
          iconName="user-check"
          iconBgColor="bg-green-100"
          iconColor="text-green-600"
        ></app-stats>

        <app-stats
          title="Nuevos Este Mes"
          [value]="stats?.new_customers_this_month || 0"
          smallText="+8% vs last month"
          iconName="user-plus"
          iconBgColor="bg-blue-100"
          iconColor="text-blue-600"
        ></app-stats>

        <app-stats
          title="Ingresos Totales"
          [value]="(stats?.total_revenue || 0 | currency) || '$0.00'"
          smallText="+15% vs last month"
          iconName="dollar-sign"
          iconBgColor="bg-purple-100"
          iconColor="text-purple-600"
        ></app-stats>
      </div>

      <!-- List -->
      <app-customer-list
        [customers]="customers"
        [loading]="loading"
        [totalItems]="totalItems"
        (search)="onSearch($event)"
        (create)="openCreateModal()"
        (edit)="openEditModal($event)"
        (delete)="onDelete($event)"
        (refresh)="loadCustomers()"
      ></app-customer-list>

      <!-- Modal -->
      <app-customer-modal
        [isOpen]="isModalOpen"
        [customer]="selectedCustomer"
        [loading]="actionLoading"
        (closed)="closeModal()"
        (save)="onSave($event)"
      ></app-customer-modal>
    </div>
  `,
})
export class CustomersComponent implements OnInit, OnDestroy {
  stats: CustomerStats | null = null;
  customers: Customer[] = [];

  loading = false;
  actionLoading = false;

  // Pagination
  page = 1;
  limit = 10;
  totalItems = 0;
  searchQuery = '';

  // Modal
  isModalOpen = false;
  selectedCustomer: Customer | null = null;

  private destroy$ = new Subject<void>();

  constructor(
    private customersService: CustomersService,
    private toastService: ToastService,
    private dialogService: DialogService,
  ) {}

  ngOnInit(): void {
    this.loadStats();
    this.loadCustomers();
  }

  ngOnDestroy(): void {
    this.destroy$.next();
    this.destroy$.complete();
  }

  loadStats() {
    this.customersService
      .getStats()
      .pipe(takeUntil(this.destroy$))
      .subscribe((stats) => (this.stats = stats));
  }

  loadCustomers() {
    this.loading = true;
    this.customersService
      .getCustomers(this.page, this.limit, { search: this.searchQuery })
      .pipe(
        takeUntil(this.destroy$),
        finalize(() => (this.loading = false)),
      )
      .subscribe({
        next: (response) => {
          this.customers = response.data;
          this.totalItems = response.meta.total;
        },
        error: () => {
          this.toastService.error('Error al cargar clientes');
        },
      });
  }

  onSearch(query: string) {
    this.searchQuery = query;
    this.page = 1;
    this.loadCustomers();
  }

  onPageChange(page: number) {
    this.page = page;
    this.loadCustomers();
  }

  openCreateModal() {
    this.openModal();
  }

  openEditModal(customer: Customer) {
    this.openModal(customer);
  }

  openModal(customer?: Customer) {
    this.selectedCustomer = customer || null;
    this.isModalOpen = true;
  }

  closeModal() {
    this.isModalOpen = false;
    this.selectedCustomer = null;
  }

  onSave(data: CreateCustomerRequest) {
    this.actionLoading = true;

    const request$ = this.selectedCustomer
      ? this.customersService.updateCustomer(this.selectedCustomer.id, data)
      : this.customersService.createCustomer(data);

    request$
      .pipe(
        takeUntil(this.destroy$),
        finalize(() => (this.actionLoading = false)),
      )
      .subscribe({
        next: () => {
          this.toastService.success(
            `Cliente ${this.selectedCustomer ? 'actualizado' : 'creado'} exitosamente`,
          );
          this.closeModal();
          this.loadCustomers();
          this.loadStats(); // Refresh stats too
        },
        error: (err) => {
          console.error(err);
          this.toastService.error('Operación fallida');
        },
      });
  }

  onDelete(customer: Customer) {
    this.dialogService
      .confirm({
        title: 'Eliminar Cliente',
        message: `¿Estás seguro de que quieres eliminar ${customer.first_name} ${customer.last_name}?`,
        confirmVariant: 'danger',
        confirmText: 'Eliminar',
      })
      .then((confirmed) => {
        if (confirmed) {
          this.customersService
            .deleteCustomer(customer.id)
            .pipe(takeUntil(this.destroy$))
            .subscribe({
              next: () => {
                this.toastService.success('Cliente eliminado');
                this.loadCustomers();
                this.loadStats();
              },
              error: () => {
                this.toastService.error('Error al eliminar cliente');
              },
            });
        }
      });
  }
}<|MERGE_RESOLUTION|>--- conflicted
+++ resolved
@@ -22,13 +22,12 @@
     CustomerModalComponent,
   ],
   template: `
-<<<<<<< HEAD
-    <div class="p-6">
-=======
+    <
     <div class="w-full">
->>>>>>> 16d2931b
       <!-- Stats Grid -->
-      <div class="grid grid-cols-4 gap-2 md:gap-4 lg:gap-6 mb-4 md:mb-6 lg:mb-8">
+      <div
+        class="grid grid-cols-4 gap-2 md:gap-4 lg:gap-6 mb-4 md:mb-6 lg:mb-8"
+      >
         <app-stats
           title="Total de Clientes"
           [value]="stats?.total_customers || 0"
